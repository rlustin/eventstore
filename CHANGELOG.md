# Changelog

<<<<<<< HEAD
## v0.12.1

### Bug fixes

- Publisher only notifies first pending event batch ([#81](https://github.com/slashdotdash/eventstore/issues/81)).
=======
## Next release (v0.13.0)

### Enhancements

- Use `uuid` data type for event `correlation_id` and `causation_id` ([#57](https://github.com/slashdotdash/eventstore/pull/57)).

### Bug fixes

- Append to stream is limited to 7,281 events in a single request ([#77](https://github.com/slashdotdash/eventstore/issues/77)).

### Upgrading

Run the schema migration [v0.13.0.sql](scripts/upgrades/v0.13.0.sql) script against your event store database.
>>>>>>> 7ed545bc

## v0.12.0

### Enhancements

- Allow optimistic concurrency check on write to be optional ([#31](https://github.com/slashdotdash/eventstore/issues/31)).

### Bug fixes

- Fix issue where subscription doesn't immediately receive events published while transitioning between catch-up and subscribed. Any missed events would be noticed and replayed upon next event publish.

## v0.11.0

### Enhancements

- Support for running on a cluster of nodes using [Swarm](https://hex.pm/packages/swarm) for process distribution ([#53](https://github.com/slashdotdash/eventstore/issues/53)).

- Add `stream_version` column to `streams` table. It is used for stream info querying and optimistic concurrency checks, instead of querying the `events` table.

### Upgrading

Run the schema migration [v0.11.0.sql](scripts/upgrades/v0.11.0.sql) script against your event store database.

## v0.10.1

### Bug fixes

- Fix for ack of last seen event in stream subscription ([#66](https://github.com/slashdotdash/eventstore/pull/66)).

## v0.10.0

### Enhancements

- Writer per event stream ([#55](https://github.com/slashdotdash/eventstore/issues/55)).

  You **must** run the schema migration [v0.10.0.sql](scripts/upgrades/v0.10.0.sql) script against your event store database.

- Use [DBConnection](https://hexdocs.pm/db_connection/DBConnection.html)'s built in support for connection pools (using poolboy).

## v0.9.0

### Enhancements

- Adds `causation_id` alongside `correlation_id` for events ([#48](https://github.com/slashdotdash/eventstore/pull/48)).

  To migrate an existing event store database execute [v0.9.0.sql](scripts/upgrades/v0.9.0.sql) script.

- Allow single stream, and all streams, subscriptions to provide a mapper function that maps every received event before sending to the subscriber.

  ```elixir
  EventStore.subscribe_to_stream(stream_uuid, "subscription", subscriber, mapper: fn event -> event.data end)
  ```

- Subscribers now receive an `{:events, events}` tuple and should acknowledge receipt by: `EventStore.ack(subscription, events)`

## v0.8.1

### Enhancements

- Add Access functions to `EventStore.EventData` and `EventStore.RecordedEvent` modules ([#37](https://github.com/slashdotdash/eventstore/pull/37)).
- Allow database connection URL to be provided as a system variable ([#39](https://github.com/slashdotdash/eventstore/pull/39)).

### Bug fixes

- Writer not parsing database connection URL from config ([#38](https://github.com/slashdotdash/eventstore/pull/38/files)).

## v0.8.0

### Enhancements

- Stream events from a single stream forward.

## v0.7.4

### Enhancements

- Subscriptions use Elixir [streams](https://hexdocs.pm/elixir/Stream.html) to read events when catching up.

## v0.7.3

### Enhancements

- Upgrade `fsm` dependency to v0.3.0 to remove Elixir 1.4 compiler warnings.

## v0.7.2

### Enhancements

- Stream all events forward ([#34](https://github.com/slashdotdash/eventstore/issues/34)).

## v0.7.1

### Enhancements

- Allow snapshots to be deleted ([#26](https://github.com/slashdotdash/eventstore/issues/26)).

## v0.7.0

### Enhancements

- Subscribe to a single stream, or all streams, from a specified start position ([#17](https://github.com/slashdotdash/eventstore/issues/17)).

## v0.6.2

### Bug fixes

- Subscriptions that are at max capacity should wait until all pending events have been acknowledged by the subscriber being catching up with any unseen events.

## v0.6.1

### Enhancements

- Use IO lists to build insert events SQL statement ([#23](https://github.com/slashdotdash/eventstore/issues/23)).

## v0.6.0

### Enhancements

- Use `NaiveDateTime` for each recorded event's `created_at` property.

## v0.5.2

### Enhancements

- Provide typespecs for the public API ([#16](https://github.com/slashdotdash/eventstore/issues/16))
- Fix compilation warnings in mix database task ([#14](https://github.com/slashdotdash/eventstore/issues/14))

### Bug fixes

- Read stream forward does not use count to limit returned events ([#10](https://github.com/slashdotdash/eventstore/issues/10))

## v0.5.0

### Enhancements

- Ack handled events in subscribers ([#18](https://github.com/slashdotdash/eventstore/issues/18)).
- Buffer events between publisher and subscriber ([#19](https://github.com/slashdotdash/eventstore/issues/19)).<|MERGE_RESOLUTION|>--- conflicted
+++ resolved
@@ -1,12 +1,5 @@
 # Changelog
 
-<<<<<<< HEAD
-## v0.12.1
-
-### Bug fixes
-
-- Publisher only notifies first pending event batch ([#81](https://github.com/slashdotdash/eventstore/issues/81)).
-=======
 ## Next release (v0.13.0)
 
 ### Enhancements
@@ -20,7 +13,12 @@
 ### Upgrading
 
 Run the schema migration [v0.13.0.sql](scripts/upgrades/v0.13.0.sql) script against your event store database.
->>>>>>> 7ed545bc
+
+## v0.12.1
+
+### Bug fixes
+
+- Publisher only notifies first pending event batch ([#81](https://github.com/slashdotdash/eventstore/issues/81)).
 
 ## v0.12.0
 
